--- conflicted
+++ resolved
@@ -15,11 +15,8 @@
 		D43532601C34730200BA219B /* libpng.dylib in Embed Frameworks */ = {isa = PBXBuildFile; fileRef = D435325E1C3472E500BA219B /* libpng.dylib */; settings = {ATTRIBUTES = (CodeSignOnCopy, ); }; };
 		D46105CE1C38828D00DB1EE3 /* scenario_sources.c in Sources */ = {isa = PBXBuildFile; fileRef = D46105CD1C38828D00DB1EE3 /* scenario_sources.c */; };
 		D4ABAB061C2F812B0080CAD9 /* news_options.c in Sources */ = {isa = PBXBuildFile; fileRef = D4ABAB051C2F812B0080CAD9 /* news_options.c */; };
-<<<<<<< HEAD
 		D4B85B5B1C41C7F3005C568A /* cable_lift.c in Sources */ = {isa = PBXBuildFile; fileRef = D4B85B591C41C7F3005C568A /* cable_lift.c */; };
-=======
 		D4B8C2A81C41EADF00B006AC /* argparse.c in Sources */ = {isa = PBXBuildFile; fileRef = D4B8C2A61C41EADF00B006AC /* argparse.c */; };
->>>>>>> aa908012
 		D4D4DF141C34697B0048BE43 /* image_io.c in Sources */ = {isa = PBXBuildFile; fileRef = D4D4DF121C34697B0048BE43 /* image_io.c */; };
 		D4EC47DF1C26342F0024B507 /* addresses.c in Sources */ = {isa = PBXBuildFile; fileRef = D4EC46D61C26342F0024B507 /* addresses.c */; };
 		D4EC47E01C26342F0024B507 /* audio.c in Sources */ = {isa = PBXBuildFile; fileRef = D4EC46D91C26342F0024B507 /* audio.c */; };
@@ -225,13 +222,10 @@
 		D4895D321C23EFDD000CD788 /* Info.plist */ = {isa = PBXFileReference; fileEncoding = 4; lastKnownFileType = text.plist.xml; name = Info.plist; path = distribution/osx/Info.plist; sourceTree = SOURCE_ROOT; };
 		D497D0781C20FD52002BF46A /* OpenRCT2.app */ = {isa = PBXFileReference; explicitFileType = wrapper.application; includeInIndex = 0; path = OpenRCT2.app; sourceTree = BUILT_PRODUCTS_DIR; };
 		D4ABAB051C2F812B0080CAD9 /* news_options.c */ = {isa = PBXFileReference; fileEncoding = 4; lastKnownFileType = sourcecode.c.c; path = news_options.c; sourceTree = "<group>"; };
-<<<<<<< HEAD
 		D4B85B591C41C7F3005C568A /* cable_lift.c */ = {isa = PBXFileReference; fileEncoding = 4; lastKnownFileType = sourcecode.c.c; path = cable_lift.c; sourceTree = "<group>"; };
 		D4B85B5A1C41C7F3005C568A /* cable_lift.h */ = {isa = PBXFileReference; fileEncoding = 4; lastKnownFileType = sourcecode.c.h; path = cable_lift.h; sourceTree = "<group>"; };
-=======
 		D4B8C2A61C41EADF00B006AC /* argparse.c */ = {isa = PBXFileReference; fileEncoding = 4; lastKnownFileType = sourcecode.c.c; path = argparse.c; sourceTree = "<group>"; };
 		D4B8C2A71C41EADF00B006AC /* argparse.h */ = {isa = PBXFileReference; fileEncoding = 4; lastKnownFileType = sourcecode.c.h; path = argparse.h; sourceTree = "<group>"; };
->>>>>>> aa908012
 		D4D4DF121C34697B0048BE43 /* image_io.c */ = {isa = PBXFileReference; fileEncoding = 4; lastKnownFileType = sourcecode.c.c; name = image_io.c; path = src/image_io.c; sourceTree = "<group>"; };
 		D4D4DF131C34697B0048BE43 /* image_io.h */ = {isa = PBXFileReference; fileEncoding = 4; lastKnownFileType = sourcecode.c.h; name = image_io.h; path = src/image_io.h; sourceTree = "<group>"; };
 		D4EC46D61C26342F0024B507 /* addresses.c */ = {isa = PBXFileReference; fileEncoding = 4; lastKnownFileType = sourcecode.c.c; name = addresses.c; path = src/addresses.c; sourceTree = "<group>"; };
