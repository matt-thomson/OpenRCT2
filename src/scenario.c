/*****************************************************************************
 * Copyright (c) 2014 Ted John
 * OpenRCT2, an open source clone of Roller Coaster Tycoon 2.
 *
 * This file is part of OpenRCT2.
 *
 * OpenRCT2 is free software: you can redistribute it and/or modify
 * it under the terms of the GNU General Public License as published by
 * the Free Software Foundation, either version 3 of the License, or
 * (at your option) any later version.
 
 * This program is distributed in the hope that it will be useful,
 * but WITHOUT ANY WARRANTY; without even the implied warranty of
 * MERCHANTABILITY or FITNESS FOR A PARTICULAR PURPOSE.  See the
 * GNU General Public License for more details.
 
 * You should have received a copy of the GNU General Public License
 * along with this program.  If not, see <http://www.gnu.org/licenses/>.
 *****************************************************************************/

#define _CRT_SECURE_NO_WARNINGS

#include <windows.h>
#include "addresses.h"
#include "date.h"
#include "game.h"
#include "map.h"
#include "news_item.h"
#include "object.h"
#include "park.h"
#include "rct2.h"
#include "sawyercoding.h"
#include "scenario.h"
#include "strings.h"
#include "viewport.h"

#define UNINITIALISED_SCENARIO_LIST ((rct_scenario_basic*)-1)

#define RCT2_SCENARIO_LIST RCT2_GLOBAL(RCT2_ADDRESS_SCENARIO_LIST, rct_scenario_basic*)
#define RCT2_NUM_SCENARIOS RCT2_GLOBAL(RCT2_ADDRESS_NUM_SCENARIOS, sint32)
int _scenarioListSize;

static void scenario_list_add(char *path);
static void scenario_list_sort();
static int scenario_list_sort_compare(const void* a, const void* b);
static void scenario_scores_load();
static void scenario_scores_save();
static int scenario_load_basic(char *path);

static void subsitute_path(char *dest, char *path, char *filename)
{
	while (*path != '*') {
		*dest++ = *path++;
	}
	strcpy(dest, filename);
}

static rct_scenario_basic *get_scenario_by_filename(char *filename)
{
	int i;
	for (i = 0; i < RCT2_NUM_SCENARIOS; i++)
		if (strcmp(RCT2_SCENARIO_LIST[i].path, filename) == 0)
			return &(RCT2_SCENARIO_LIST[i]);

	return NULL;
}

/**
 * 
 *  rct2: 0x006775A8
 */
void scenario_load_list()
{
	int i;
	HANDLE hFindFile;
	WIN32_FIND_DATAA findFileData;

	// Load scores
	scenario_scores_load();

	// Set all scenarios to be invisible
	for (i = 0; i < RCT2_NUM_SCENARIOS; i++)
		RCT2_SCENARIO_LIST[i].flags &= ~SCENARIO_FLAGS_VISIBLE;

	// Enumerate through each scenario in the directory
	hFindFile = FindFirstFile(RCT2_ADDRESS(RCT2_ADDRESS_SCENARIOS_PATH, char), &findFileData);
	if (hFindFile != INVALID_HANDLE_VALUE) {
		do {
			scenario_list_add(findFileData.cFileName);
		} while (FindNextFile(hFindFile, &findFileData));
		FindClose(hFindFile);
	}

	// Sort alphabetically
	scenario_list_sort();

	// Save the scores
	scenario_scores_save();
}

static void scenario_list_add(char *path)
{
	int i;
	rct_scenario_basic *scenario;
	rct_s6_info *s6Info = 0x0141F570;

	// Check if scenario already exists in list, likely if in scores
	scenario = get_scenario_by_filename(path);
	if (scenario != NULL) {
		// Set 0141EF68 to the scenario path
		subsitute_path(
			RCT2_ADDRESS(0x0141EF68, char),
			RCT2_ADDRESS(RCT2_ADDRESS_SCENARIOS_PATH, char),
			path
		);

		// Load the basic scenario information
		if (!scenario_load_basic(RCT2_ADDRESS(0x0141EF68, char)))
			return;

		// 
		if (s6Info->var_000 != 255)
			return;

		// Update the scenario information
		scenario->flags |= SCENARIO_FLAGS_VISIBLE;
		scenario->category = s6Info->category;
		scenario->objective_type = s6Info->objective_type;
		scenario->objective_arg_1 = s6Info->objective_arg_1;
		scenario->objective_arg_2 = s6Info->objective_arg_2;
		scenario->objective_arg_3 = s6Info->objective_arg_3;
		strcpy(scenario->name, s6Info->name);
		strcpy(scenario->details, s6Info->details);
		return;
	}

	// Check if the scenario list buffer has room for another scenario
	if ((RCT2_NUM_SCENARIOS + 1) * sizeof(rct_scenario_basic) > _scenarioListSize) {
		// Allocate more room
		_scenarioListSize += 16 * sizeof(rct_scenario_basic);
		RCT2_SCENARIO_LIST = (rct_scenario_basic*)rct2_realloc(RCT2_SCENARIO_LIST, _scenarioListSize);
	}

	// Set 0141EF68 to the scenario path
	subsitute_path(
		RCT2_ADDRESS(0x0141EF68, char),
		RCT2_ADDRESS(RCT2_ADDRESS_SCENARIOS_PATH, char),
		path
	);

	// Load the scenario information
	if (!scenario_load_basic(RCT2_ADDRESS(0x0141EF68, char)))
		return;

	// 
	if (s6Info->var_000 != 255)
		return;

	// Increment the number of scenarios
	scenario = &RCT2_SCENARIO_LIST[RCT2_NUM_SCENARIOS];
	RCT2_NUM_SCENARIOS++;

	// Add this new scenario to the list
	strcpy(scenario->path, path);
	scenario->flags = SCENARIO_FLAGS_VISIBLE;
	if (RCT2_GLOBAL(0x009AA00C, uint8) & 1)
		scenario->flags |= SCENARIO_FLAGS_SIXFLAGS;
	scenario->category = s6Info->category;
	scenario->objective_type = s6Info->objective_type;
	scenario->objective_arg_1 = s6Info->objective_arg_1;
	scenario->objective_arg_2 = s6Info->objective_arg_2;
	scenario->objective_arg_3 = s6Info->objective_arg_3;
	strcpy(scenario->name, s6Info->name);
	strcpy(scenario->details, s6Info->details);
}

/**
* Sort the list of scenarios. This used to be an insertion sort which took
* place as each scenario loaded. It has now been changed to a quicksort which
* takes place after all the scenarios have been loaded in.
*  rct2: 0x00677C3B
*/
static void scenario_list_sort()
{
	qsort(
		RCT2_GLOBAL(RCT2_ADDRESS_SCENARIO_LIST, rct_scenario_basic*),
		RCT2_NUM_SCENARIOS,
		sizeof(rct_scenario_basic),
		scenario_list_sort_compare
	);
}

/**
* Basic scenario information compare function for sorting.
*  rct2: 0x00677C08
*/
static int scenario_list_sort_compare(const void* a, const void* b)
{
	return strcmp(((rct_scenario_basic*)a)->name, ((rct_scenario_basic*)b)->name);
}

/**
 * 
 *  rct2: 0x006775A8
 */
static void scenario_scores_load()
{
	HANDLE hFile;
	DWORD bytes_read;

	// Free scenario list if already allocated
	if (RCT2_SCENARIO_LIST != UNINITIALISED_SCENARIO_LIST) {
		rct2_free(RCT2_SCENARIO_LIST);
		RCT2_SCENARIO_LIST = UNINITIALISED_SCENARIO_LIST;
	}

	// Try and load the scores
	hFile = CreateFile(get_file_path(PATH_ID_SCORES), GENERIC_READ, FILE_SHARE_READ, NULL, OPEN_EXISTING,
		FILE_FLAG_RANDOM_ACCESS | FILE_ATTRIBUTE_NORMAL, NULL);
	if (hFile != INVALID_HANDLE_VALUE) {
		ReadFile(hFile, (void*)0x009A9FFC, 16, &bytes_read, NULL);
		if (bytes_read == 16) {
			_scenarioListSize = RCT2_NUM_SCENARIOS * sizeof(rct_scenario_basic);
			RCT2_SCENARIO_LIST = (rct_scenario_basic*)rct2_malloc(_scenarioListSize);
			ReadFile(hFile, RCT2_SCENARIO_LIST, _scenarioListSize, &bytes_read, NULL);
			CloseHandle(hFile);
			if (bytes_read == _scenarioListSize)
				return;
		} else {
			CloseHandle(hFile);
		}
	}

	// Unable to load scores, allocate some space for a reload
	RCT2_NUM_SCENARIOS = 0;
	_scenarioListSize = 0x4000;
	RCT2_SCENARIO_LIST = (rct_scenario_basic*)rct2_malloc(_scenarioListSize);
}

/**
 * 
 *  rct2: 0x00677B50
 */
static void scenario_scores_save()
{
	HANDLE hFile;
	DWORD bytes_written;

	hFile = CreateFile(get_file_path(PATH_ID_SCORES), GENERIC_WRITE, 0, NULL, CREATE_ALWAYS,
		FILE_ATTRIBUTE_NORMAL, NULL);
	if (hFile != INVALID_HANDLE_VALUE) {
		WriteFile(hFile, (void*)0x009A9FFC, 16, &bytes_written, NULL);
		if (RCT2_NUM_SCENARIOS > 0)
			WriteFile(hFile, RCT2_SCENARIO_LIST, RCT2_NUM_SCENARIOS * sizeof(rct_scenario_basic), &bytes_written, NULL);
		CloseHandle(hFile);
	}
}

/**
 * Loads only the basic information from a scenario.
 *  rct2: 0x006761D6
 */
static int scenario_load_basic(char *path)
{
	HANDLE hFile;
	int _eax;
	rct_s6_header *s6Header = 0x009E34E4;
	rct_s6_info *s6Info = 0x0141F570;

	hFile = CreateFile(
		path, GENERIC_READ, FILE_SHARE_READ, NULL, OPEN_EXISTING, FILE_FLAG_RANDOM_ACCESS | FILE_ATTRIBUTE_NORMAL, NULL
	);
	if (hFile != INVALID_HANDLE_VALUE) {
		RCT2_GLOBAL(0x009E382C, HANDLE*) = hFile;

		// Read first chunk
		sawyercoding_read_chunk(hFile, s6Header);
		if (s6Header->type == S6_TYPE_SCENARIO) {
			// Read second chunk
			sawyercoding_read_chunk(hFile, s6Info);
			CloseHandle(hFile);
			RCT2_GLOBAL(0x009AA00C, uint8) = 0;
			if (s6Info->flags != 255) {
				__asm {
					push ebp
					mov ebp, 0141F6F8h
					mov eax, 006A9428h
					call eax
					pop ebp
					mov _eax, eax
					jb loc_67628F
				}

				int ebp = RCT2_GLOBAL(0x009ADAF8, uint32);
				format_string(s6Info->name, RCT2_GLOBAL(ebp, sint16), NULL);
				format_string(s6Info->details, RCT2_GLOBAL(ebp + 4, sint16), NULL);
				RCT2_GLOBAL(0x009AA00C, uint8) = RCT2_GLOBAL(ebp + 6, uint8);
				RCT2_CALLPROC(0x006A982D);
				__asm mov _eax, eax
			loc_67628F :
				return _eax;
			}
			return 1;
		}
		CloseHandle(hFile);
	}

	RCT2_GLOBAL(0x009AC31B, sint8) = -1;
	RCT2_GLOBAL(0x009AC31C, sint16) = 3011;
	return 0;
}

/**
 * 
 *  rct2: 0x00676053
 * scenario (ebx)
 */
void scenario_load(char *path)
{
	HANDLE hFile;
	int i, j;
	rct_s6_header *s6Header = 0x009E34E4;
	rct_s6_info *s6Info = 0x0141F570;

	hFile = CreateFile(
		path, GENERIC_READ, FILE_SHARE_READ, NULL, OPEN_EXISTING, FILE_FLAG_RANDOM_ACCESS | FILE_ATTRIBUTE_NORMAL, NULL
	);
	if (hFile != INVALID_HANDLE_VALUE) {
		RCT2_GLOBAL(0x009E382C, HANDLE*) = hFile;

		// Read first chunk
		sawyercoding_read_chunk(hFile, s6Header);
		if (s6Header->type == S6_TYPE_SCENARIO) {
			// Read second chunk
			sawyercoding_read_chunk(hFile, s6Info);

			// Read packed objects
			if (s6Header->num_packed_objects > 0) {
				j = 0;
				for (i = 0; i < s6Header->num_packed_objects; i++)
					j += object_load_packed();
				if (j > 0)
					object_load_list();
			}

			object_read_and_load_entries(hFile);

			// Read flags (16 bytes)
			sawyercoding_read_chunk(hFile, RCT2_ADDRESS_CURRENT_MONTH_YEAR);

			// Read map elements
			memset(RCT2_ADDRESS_MAP_ELEMENTS, 0, MAX_MAP_ELEMENTS * sizeof(rct_map_element));
			sawyercoding_read_chunk(hFile, RCT2_ADDRESS_MAP_ELEMENTS);

			// Read game data, including sprites
			sawyercoding_read_chunk(hFile, 0x010E63B8);

			// Read number of guests in park and something else
			sawyercoding_read_chunk(hFile, RCT2_ADDRESS_GUESTS_IN_PARK);

			// Read ?
			sawyercoding_read_chunk(hFile, 0x01357BC8);

			// Read park rating
			sawyercoding_read_chunk(hFile, RCT2_ADDRESS_CURRENT_PARK_RATING);

			// Read ?
			sawyercoding_read_chunk(hFile, 0x01357CF2);

			// Read ?
			sawyercoding_read_chunk(hFile, 0x0135832C);

			// Read ?
			sawyercoding_read_chunk(hFile, RCT2_ADDRESS_CURRENT_PARK_VALUE);

			// Read more game data, including research items and rides
			sawyercoding_read_chunk(hFile, 0x01358740);

			CloseHandle(hFile);

			// Check expansion pack
			// RCT2_CALLPROC_EBPSAFE(0x006757E6);

			RCT2_CALLPROC_EBPSAFE(0x006A9FC0);
			map_update_tile_pointers();
			RCT2_CALLPROC_EBPSAFE(0x0069EBE4);
			return;
		}

		CloseHandle(hFile);
	}

	RCT2_GLOBAL(0x009AC31B, uint8) = 255;
	RCT2_GLOBAL(0x009AC31C, uint16) = 3011;
}

/**
 * 
 *  rct2: 0x00678282
 * scenario (ebx)
 */
void scenario_load_and_play(rct_scenario_basic *scenario)
{
	rct_window *mainWindow;
	rct_s6_info *s6Info = 0x0141F570;

	RCT2_GLOBAL(0x009AA0F0, uint32) = RCT2_GLOBAL(0x00F663B0, uint32) ^ timeGetTime();
	RCT2_GLOBAL(0x009AA0F4, uint32) = RCT2_GLOBAL(0x00F663B4, uint32) ^ timeGetTime();
	RCT2_CALLPROC_EBPSAFE(0x006CBCC3);

	subsitute_path(
		RCT2_ADDRESS(0x0141EF68, char),
		RCT2_ADDRESS(RCT2_ADDRESS_SCENARIOS_PATH, char),
		scenario->path
	);
	scenario_load(0x0141EF68);
	RCT2_GLOBAL(RCT2_ADDRESS_SCREEN_FLAGS, uint8) = SCREEN_FLAGS_PLAYING;
	viewport_init_all();
	game_create_windows();
	mainWindow = window_get_main();

	mainWindow->var_4B0 = -1;
	mainWindow->var_4B2 = RCT2_GLOBAL(0x0138869A, sint16);
	mainWindow->var_4B4 = RCT2_GLOBAL(0x0138869C, sint16);

	uint8 _cl = (RCT2_GLOBAL(0x0138869E, sint16) & 0xFF) - mainWindow->viewport->zoom;
	mainWindow->viewport->zoom = RCT2_GLOBAL(0x0138869E, sint16) & 0xFF;
	*((char*)(&RCT2_GLOBAL(RCT2_ADDRESS_CURRENT_ROTATION, sint32))) = RCT2_GLOBAL(0x0138869E, sint16) >> 8;
	if (_cl != 0) {
		if (_cl < 0) {
			_cl = -_cl;
			mainWindow->viewport->view_width >>= _cl;
			mainWindow->viewport->view_height >>= _cl;
		} else {
			mainWindow->viewport->view_width <<= _cl;
			mainWindow->viewport->view_height <<= _cl;
		}
	}
	mainWindow->var_4B2 -= mainWindow->viewport->view_width >> 1;
	mainWindow->var_4B4 -= mainWindow->viewport->view_height >> 1;
	window_invalidate(mainWindow);

	RCT2_CALLPROC_EBPSAFE(0x0069E9A7);
	RCT2_CALLPROC_EBPSAFE(0x006ACA58);

	RCT2_GLOBAL(0x00F663B0, sint32) = RCT2_GLOBAL(0x009AA0F0, sint32);
	RCT2_GLOBAL(0x00F663B4, sint32) = RCT2_GLOBAL(0x009AA0F4, sint32);
	RCT2_GLOBAL(0x009DEB7C, sint16) = 0;
	RCT2_GLOBAL(RCT2_ADDRESS_GAME_FLAGS, sint32) &= 0xFFFFF7FF;
	if (RCT2_GLOBAL(RCT2_ADDRESS_GAME_FLAGS, sint32) & 0x20000)
		RCT2_GLOBAL(RCT2_ADDRESS_GAME_FLAGS, sint32) |= 0x800;
	RCT2_CALLPROC_EBPSAFE(0x00684AC3);
	RCT2_CALLPROC_EBPSAFE(0x006DFEE4);
	news_item_init_queue();
	if (RCT2_ADDRESS(RCT2_ADDRESS_OBJECTIVE_TYPE, uint8) != OBJECTIVE_NONE)
		window_park_objective_open();

	RCT2_GLOBAL(RCT2_ADDRESS_CURRENT_PARK_RATING, sint16) = calculate_park_rating();
	RCT2_GLOBAL(RCT2_ADDRESS_CURRENT_PARK_VALUE, sint16) = calculate_park_value();
	RCT2_GLOBAL(RCT2_ADDRESS_CURRENT_COMPANY_VALUE, sint16) = calculate_company_value();
	RCT2_GLOBAL(0x013587D0, sint16) = RCT2_GLOBAL(0x013573DC, sint16) - RCT2_GLOBAL(RCT2_ADDRESS_CURRENT_LOAN, sint16);
	RCT2_GLOBAL(RCT2_ADDRESS_CURRENT_MONEY_ENCRYPTED, sint16) = ENCRYPT_MONEY(RCT2_GLOBAL(0x013573DC, sint32));
	RCT2_CALLPROC_EBPSAFE(0x0069E869);

	strcpy(0x0135924A, s6Info->details);
	strcpy(0x0135920A, s6Info->name);

<<<<<<< HEAD
	RCT2_CALLPROC_EBPSAFE(0x00678461);
}



void scenario_update()
{
	uint8 screen_flags = RCT2_GLOBAL(RCT2_ADDRESS_SCREEN_FLAGS, uint8);
	uint32 month_tick = RCT2_GLOBAL(RCT2_ADDRESS_CURRENT_MONTH_TICKS, uint16),
		next_month_tick = month_tick + 4;
	uint8 month = RCT2_GLOBAL(RCT2_ADDRESS_CURRENT_MONTH_YEAR, sint16) & 7,
		current_days_in_month = days_in_month[month],
		objective_type = RCT2_GLOBAL(RCT2_ADDRESS_OBJECTIVE_TYPE, uint8);

	if (screen_flags & (~SCREEN_FLAGS_PLAYING)) // only in normal play mode
		return;

	if ((current_days_in_month * next_month_tick) >> 16 != (current_days_in_month * month_tick) >> 16) {
		// daily checks

		RCT2_CALLPROC_EBPSAFE(0x0069E79A); // objective_finance_mystery1
		RCT2_CALLPROC_EBPSAFE(0x0069C35E); // some kind of peeps update loop
		RCT2_CALLPROC_EBPSAFE(0x006C45E7); // get local time
		RCT2_CALLPROC_EBPSAFE(0x0066A13C); // check_objective_6
		if (objective_type == 10 || objective_type == 9 || objective_type == 8 ||
			objective_type == 6 || objective_type == 5) {
			RCT2_CALLPROC_EBPSAFE(0x0066A4B2); // objective daily checks
		}
	}

	
	//if ( (unsigned int)((4 * current_day) & 0xFFFF) >= 0xFFEFu) {
	if ( next_month_tick % 0x4000 == 0) {
		// weekly checks
		RCT2_CALLPROC_EBPSAFE(0x006C18A9);
		RCT2_CALLPROC_EBPSAFE(0x00684DA5);
		RCT2_CALLPROC_EBPSAFE(0x0069E092);
		RCT2_CALLPROC_EBPSAFE(0x0069E0C1);
		RCT2_CALLPROC_EBPSAFE(0x0069BF41);
		RCT2_CALLPROC_EBPSAFE(0x006B7A5E);
		RCT2_CALLPROC_EBPSAFE(0x006AC916);

		if (month <= 1 && RCT2_GLOBAL(0x009ADAE0, sint32) != -1 && RCT2_GLOBAL(0x009ADAE0 + 14, uint16) & 1) {
			for (int i = 0; i < 100; ++i) {
				int carry;
				RCT2_CALLPROC_EBPSAFE(0x006744A9); // clears carry flag on failure -.-
				__asm mov carry, 0;
				__asm adc carry, 0;
				if (!carry)
					break;
			}
		}
		RCT2_CALLPROC_EBPSAFE(0x0066A231);
		RCT2_CALLPROC_EBPSAFE(0x0066A348);
	}

	//if ( (unsigned int)((2 * current_day) & 0xFFFF) >= 0xFFF8) {
	if (next_month_tick % 0x8000 == 0) {
		// biweekly checks
		RCT2_CALLPROC_EBPSAFE(0x006AC885);
	}

	RCT2_GLOBAL(RCT2_ADDRESS_CURRENT_MONTH_TICKS, uint16) = next_month_tick;
	if (next_month_tick > 0x10000) {
		// month ends actions
		RCT2_GLOBAL(RCT2_ADDRESS_CURRENT_MONTH_YEAR, sint16)++;
		RCT2_GLOBAL(0x009A9804, uint32) |= 2;
		RCT2_CALLPROC_EBPSAFE(0x0069DEAD);
		RCT2_CALLPROC_EBPSAFE(0x0066A4B2); // objective daily checks
		RCT2_CALLPROC_EBPSAFE(0x0066A80E);
		RCT2_CALLPROC_EBPSAFE(0x0066A86C);
	}
	
}
=======
	// RCT2_CALLPROC_EBPSAFE(0x00678461);

	if (RCT2_GLOBAL(0x009ADAE4, sint32) != -1) {
		char *ebp = RCT2_GLOBAL(0x009ADAE4, char*);

		format_string(0x0141ED68, RCT2_GLOBAL(ebp + 2, uint16), 0);
		RCT2_GLOBAL(0x0141E9AE, uint16) = STR_CANT_RENAME_PARK;

		RCT2_CALLPROC_X(0x006677F2, 1, 1, 0, *((int*)(0x0141ED68 + 0)), 33, *((int*)(0x0141ED68 + 8)), *((int*)(0x0141ED68 + 4)));
		RCT2_CALLPROC_X(0x006677F2, 2, 1, 0, *((int*)(0x0141ED68 + 12)), 33, *((int*)(0x0141ED68 + 20)), *((int*)(0x0141ED68 + 16)));
		RCT2_CALLPROC_X(0x006677F2, 0, 1, 0, *((int*)(0x0141ED68 + 24)), 33, *((int*)(0x0141ED68 + 32)), *((int*)(0x0141ED68 + 28)));

		format_string(0x0141ED68, RCT2_GLOBAL(ebp + 0, uint16), 0);
		strcpy_s(0x0135920A, 32, 0x0141ED68);

		format_string(0x0141ED68, RCT2_GLOBAL(ebp + 4, uint16), 0);
		strcpy_s(RCT2_ADDRESS_SCENARIO_DETAILS, 256, 0x0141ED68);
	}

	strcpy(0x009ABB37, 0x009AB5DA);
	format_string(0x009ABB37 + strlen(0x009ABB37), RCT2_GLOBAL(0x0013573D4, uint16), 0x0013573D8);
	strcat(0x009ABB37, ".SV6");
	memset(0x001357848, 0, 56);
	RCT2_GLOBAL(0x0135832C, uint32) = 0;
	RCT2_GLOBAL(RCT2_ADDRESS_CURRENT_PROFIT, sint32) = 0;
	RCT2_GLOBAL(0x01358334, uint32) = 0;
	RCT2_GLOBAL(0x01358338, uint16) = 0;
	RCT2_GLOBAL(RCT2_ADDRESS_COMPLETED_COMPANY_VALUE, uint32) = 0x80000000;
	RCT2_GLOBAL(RCT2_ADDRESS_TOTAL_ADMISSIONS, uint32) = 0;
	RCT2_GLOBAL(RCT2_ADDRESS_INCOME_FROM_ADMISSIONS, uint32) = 0;
	RCT2_GLOBAL(0x013587D8, uint16) = 63;
	RCT2_CALLPROC_EBPSAFE(0x0069E869);
	RCT2_CALLPROC_EBPSAFE(0x0066729F);
	RCT2_CALLPROC_EBPSAFE(0x006B7A38);
	date_reset();
	RCT2_CALLPROC_EBPSAFE(0x00674576);
	park_calculate_size();
	RCT2_CALLPROC_EBPSAFE(0x006C1955);
	RCT2_GLOBAL(0x01358840, uint8) = 0;
	memset(0x001358102, 0, 20);
	RCT2_GLOBAL(0x00135882E, uint16) = 0;
	if (RCT2_GLOBAL(RCT2_ADDRESS_GAME_FLAGS, uint32) & GAME_FLAGS_NO_MONEY) {
		RCT2_GLOBAL(RCT2_ADDRESS_GAME_FLAGS, uint32) |= GAME_FLAGS_PARK_OPEN;
		RCT2_GLOBAL(RCT2_ADDRESS_PARK_ENTRANCE_FEE, uint16) = 0;
	}
	RCT2_GLOBAL(RCT2_ADDRESS_GAME_FLAGS, uint32) |= GAME_FLAGS_18;
	RCT2_CALLPROC_EBPSAFE(0x006837E3);
	gfx_invalidate_screen();
	RCT2_GLOBAL(0x009DEA66, uint16) = 0;
	RCT2_GLOBAL(0x009DEA5C, uint16) = 62000;
}
>>>>>>> 363f7c4c
<|MERGE_RESOLUTION|>--- conflicted
+++ resolved
@@ -465,82 +465,6 @@
 	strcpy(0x0135924A, s6Info->details);
 	strcpy(0x0135920A, s6Info->name);
 
-<<<<<<< HEAD
-	RCT2_CALLPROC_EBPSAFE(0x00678461);
-}
-
-
-
-void scenario_update()
-{
-	uint8 screen_flags = RCT2_GLOBAL(RCT2_ADDRESS_SCREEN_FLAGS, uint8);
-	uint32 month_tick = RCT2_GLOBAL(RCT2_ADDRESS_CURRENT_MONTH_TICKS, uint16),
-		next_month_tick = month_tick + 4;
-	uint8 month = RCT2_GLOBAL(RCT2_ADDRESS_CURRENT_MONTH_YEAR, sint16) & 7,
-		current_days_in_month = days_in_month[month],
-		objective_type = RCT2_GLOBAL(RCT2_ADDRESS_OBJECTIVE_TYPE, uint8);
-
-	if (screen_flags & (~SCREEN_FLAGS_PLAYING)) // only in normal play mode
-		return;
-
-	if ((current_days_in_month * next_month_tick) >> 16 != (current_days_in_month * month_tick) >> 16) {
-		// daily checks
-
-		RCT2_CALLPROC_EBPSAFE(0x0069E79A); // objective_finance_mystery1
-		RCT2_CALLPROC_EBPSAFE(0x0069C35E); // some kind of peeps update loop
-		RCT2_CALLPROC_EBPSAFE(0x006C45E7); // get local time
-		RCT2_CALLPROC_EBPSAFE(0x0066A13C); // check_objective_6
-		if (objective_type == 10 || objective_type == 9 || objective_type == 8 ||
-			objective_type == 6 || objective_type == 5) {
-			RCT2_CALLPROC_EBPSAFE(0x0066A4B2); // objective daily checks
-		}
-	}
-
-	
-	//if ( (unsigned int)((4 * current_day) & 0xFFFF) >= 0xFFEFu) {
-	if ( next_month_tick % 0x4000 == 0) {
-		// weekly checks
-		RCT2_CALLPROC_EBPSAFE(0x006C18A9);
-		RCT2_CALLPROC_EBPSAFE(0x00684DA5);
-		RCT2_CALLPROC_EBPSAFE(0x0069E092);
-		RCT2_CALLPROC_EBPSAFE(0x0069E0C1);
-		RCT2_CALLPROC_EBPSAFE(0x0069BF41);
-		RCT2_CALLPROC_EBPSAFE(0x006B7A5E);
-		RCT2_CALLPROC_EBPSAFE(0x006AC916);
-
-		if (month <= 1 && RCT2_GLOBAL(0x009ADAE0, sint32) != -1 && RCT2_GLOBAL(0x009ADAE0 + 14, uint16) & 1) {
-			for (int i = 0; i < 100; ++i) {
-				int carry;
-				RCT2_CALLPROC_EBPSAFE(0x006744A9); // clears carry flag on failure -.-
-				__asm mov carry, 0;
-				__asm adc carry, 0;
-				if (!carry)
-					break;
-			}
-		}
-		RCT2_CALLPROC_EBPSAFE(0x0066A231);
-		RCT2_CALLPROC_EBPSAFE(0x0066A348);
-	}
-
-	//if ( (unsigned int)((2 * current_day) & 0xFFFF) >= 0xFFF8) {
-	if (next_month_tick % 0x8000 == 0) {
-		// biweekly checks
-		RCT2_CALLPROC_EBPSAFE(0x006AC885);
-	}
-
-	RCT2_GLOBAL(RCT2_ADDRESS_CURRENT_MONTH_TICKS, uint16) = next_month_tick;
-	if (next_month_tick > 0x10000) {
-		// month ends actions
-		RCT2_GLOBAL(RCT2_ADDRESS_CURRENT_MONTH_YEAR, sint16)++;
-		RCT2_GLOBAL(0x009A9804, uint32) |= 2;
-		RCT2_CALLPROC_EBPSAFE(0x0069DEAD);
-		RCT2_CALLPROC_EBPSAFE(0x0066A4B2); // objective daily checks
-		RCT2_CALLPROC_EBPSAFE(0x0066A80E);
-		RCT2_CALLPROC_EBPSAFE(0x0066A86C);
-	}
-	
-}
-=======
 	// RCT2_CALLPROC_EBPSAFE(0x00678461);
 
 	if (RCT2_GLOBAL(0x009ADAE4, sint32) != -1) {
@@ -592,4 +516,75 @@
 	RCT2_GLOBAL(0x009DEA66, uint16) = 0;
 	RCT2_GLOBAL(0x009DEA5C, uint16) = 62000;
 }
->>>>>>> 363f7c4c
+
+
+
+void scenario_update()
+{
+	uint8 screen_flags = RCT2_GLOBAL(RCT2_ADDRESS_SCREEN_FLAGS, uint8);
+	uint32 month_tick = RCT2_GLOBAL(RCT2_ADDRESS_CURRENT_MONTH_TICKS, uint16),
+		next_month_tick = month_tick + 4;
+	uint8 month = RCT2_GLOBAL(RCT2_ADDRESS_CURRENT_MONTH_YEAR, sint16) & 7,
+		current_days_in_month = days_in_month[month],
+		objective_type = RCT2_GLOBAL(RCT2_ADDRESS_OBJECTIVE_TYPE, uint8);
+
+	if (screen_flags & (~SCREEN_FLAGS_PLAYING)) // only in normal play mode
+		return;
+
+	if ((current_days_in_month * next_month_tick) >> 16 != (current_days_in_month * month_tick) >> 16) {
+		// daily checks
+
+		RCT2_CALLPROC_EBPSAFE(0x0069E79A); // objective_finance_mystery1
+		RCT2_CALLPROC_EBPSAFE(0x0069C35E); // some kind of peeps update loop
+		RCT2_CALLPROC_EBPSAFE(0x006C45E7); // get local time
+		RCT2_CALLPROC_EBPSAFE(0x0066A13C); // check_objective_6
+		if (objective_type == 10 || objective_type == 9 || objective_type == 8 ||
+			objective_type == 6 || objective_type == 5) {
+			RCT2_CALLPROC_EBPSAFE(0x0066A4B2); // objective daily checks
+		}
+	}
+
+	
+	//if ( (unsigned int)((4 * current_day) & 0xFFFF) >= 0xFFEFu) {
+	if ( next_month_tick % 0x4000 == 0) {
+		// weekly checks
+		RCT2_CALLPROC_EBPSAFE(0x006C18A9);
+		RCT2_CALLPROC_EBPSAFE(0x00684DA5);
+		RCT2_CALLPROC_EBPSAFE(0x0069E092);
+		RCT2_CALLPROC_EBPSAFE(0x0069E0C1);
+		RCT2_CALLPROC_EBPSAFE(0x0069BF41);
+		RCT2_CALLPROC_EBPSAFE(0x006B7A5E);
+		RCT2_CALLPROC_EBPSAFE(0x006AC916);
+
+		if (month <= 1 && RCT2_GLOBAL(0x009ADAE0, sint32) != -1 && RCT2_GLOBAL(0x009ADAE0 + 14, uint16) & 1) {
+			for (int i = 0; i < 100; ++i) {
+				int carry;
+				RCT2_CALLPROC_EBPSAFE(0x006744A9); // clears carry flag on failure -.-
+				__asm mov carry, 0;
+				__asm adc carry, 0;
+				if (!carry)
+					break;
+			}
+		}
+		RCT2_CALLPROC_EBPSAFE(0x0066A231);
+		RCT2_CALLPROC_EBPSAFE(0x0066A348);
+	}
+
+	//if ( (unsigned int)((2 * current_day) & 0xFFFF) >= 0xFFF8) {
+	if (next_month_tick % 0x8000 == 0) {
+		// biweekly checks
+		RCT2_CALLPROC_EBPSAFE(0x006AC885);
+	}
+
+	RCT2_GLOBAL(RCT2_ADDRESS_CURRENT_MONTH_TICKS, uint16) = next_month_tick;
+	if (next_month_tick > 0x10000) {
+		// month ends actions
+		RCT2_GLOBAL(RCT2_ADDRESS_CURRENT_MONTH_YEAR, sint16)++;
+		RCT2_GLOBAL(0x009A9804, uint32) |= 2;
+		RCT2_CALLPROC_EBPSAFE(0x0069DEAD);
+		RCT2_CALLPROC_EBPSAFE(0x0066A4B2); // objective daily checks
+		RCT2_CALLPROC_EBPSAFE(0x0066A80E);
+		RCT2_CALLPROC_EBPSAFE(0x0066A86C);
+	}
+	
+}
