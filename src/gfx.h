--- conflicted
+++ resolved
@@ -31,11 +31,7 @@
 	short width;		// 0x08
 	short height;		// 0x0A
 	short pitch;		// 0x0C			note: this is actually (pitch - width)
-<<<<<<< HEAD
-	uint16 pad_0E;		// 0x0E
-=======
 	uint8 pad_0E;		// 0x0E
->>>>>>> 8ecde8f0
 	char var_0F;		// 0x0F
 } rct_drawpixelinfo;
 
