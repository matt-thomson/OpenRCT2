/*****************************************************************************
 * Copyright (c) 2014 Ted John
 * OpenRCT2, an open source clone of Roller Coaster Tycoon 2.
 *
 * This file is part of OpenRCT2.
 *
 * OpenRCT2 is free software: you can redistribute it and/or modify
 * it under the terms of the GNU General Public License as published by
 * the Free Software Foundation, either version 3 of the License, or
 * (at your option) any later version.
 
 * This program is distributed in the hope that it will be useful,
 * but WITHOUT ANY WARRANTY; without even the implied warranty of
 * MERCHANTABILITY or FITNESS FOR A PARTICULAR PURPOSE.  See the
 * GNU General Public License for more details.
 
 * You should have received a copy of the GNU General Public License
 * along with this program.  If not, see <http://www.gnu.org/licenses/>.
 *****************************************************************************/

#include "addresses.h"
#include "audio/audio.h"
#include "audio/mixer.h"
#include "cmdline.h"
#include "config.h"
#include "editor.h"
#include "localisation/localisation.h"
#include "network/http.h"
#include "openrct2.h"
#include "platform/platform.h"
#include "util/sawyercoding.h"
#include "world/mapgen.h"
#include "test/tests.h"

int gOpenRCT2StartupAction = STARTUP_ACTION_TITLE;
char gOpenRCT2StartupActionPath[512] = { 0 };

// This should probably be changed later and allow a custom selection of things to initialise like SDL_INIT
bool gOpenRCT2Headless = false;

/** If set, will end the OpenRCT2 game loop. Intentially private to this module so that the flag can not be set back to 0. */
int _finished;

static void openrct2_loop();

static void openrct2_copy_files_over(const char *originalDirectory, const char *newDirectory, const char *extension)
{
	char *ch, filter[MAX_PATH], oldPath[MAX_PATH], newPath[MAX_PATH];
	int fileEnumHandle;
	file_info fileInfo;
	
	if (!platform_ensure_directory_exists(newDirectory)) {
		log_error("Could not create directory %s.", newDirectory);
		return;
	}

	// Create filter path
	strcpy(filter, originalDirectory);
	ch = strchr(filter, '*');
	if (ch != NULL)
		*ch = 0;
	strcat(filter, "*");
	strcat(filter, extension);

	fileEnumHandle = platform_enumerate_files_begin(filter);
	while (platform_enumerate_files_next(fileEnumHandle, &fileInfo)) {
		strcpy(newPath, newDirectory);
		strcat(newPath, fileInfo.path);
		
		strcpy(oldPath, originalDirectory);
		ch = strchr(oldPath, '*');
		if (ch != NULL)
			*ch = 0;
		strcat(oldPath, fileInfo.path);

		if (!platform_file_exists(newPath))
			platform_file_copy(oldPath, newPath);
	}
	platform_enumerate_files_end(fileEnumHandle);

	fileEnumHandle = platform_enumerate_directories_begin(originalDirectory);
	while (platform_enumerate_directories_next(fileEnumHandle, filter)) {
		strcpy(newPath, newDirectory);
		strcat(newPath, filter);

		strcpy(oldPath, originalDirectory);
		ch = strchr(oldPath, '*');
		if (ch != NULL)
			*ch = 0;
		strcat(oldPath, filter);

		if (!platform_ensure_directory_exists(newPath)) {
			log_error("Could not create directory %s.", newPath);
			return;
		}
		openrct2_copy_files_over(oldPath, newPath, extension);
	}
	platform_enumerate_directories_end(fileEnumHandle);
}

/**
 * Copy saved games and landscapes to user directory
 */
static void openrct2_copy_original_user_files_over()
{
	char path[MAX_PATH];

	platform_get_user_directory(path, "save");
	openrct2_copy_files_over((char*)RCT2_ADDRESS_SAVED_GAMES_PATH, path, ".sv6");

	platform_get_user_directory(path, "landscape");
	openrct2_copy_files_over((char*)RCT2_ADDRESS_LANDSCAPES_PATH, path, ".sc6");
}

bool openrct2_initialise()
{
	char userPath[MAX_PATH];

	platform_get_user_directory(userPath, NULL);
	if (!platform_ensure_directory_exists(userPath)) {
		log_fatal("Could not create user directory (do you have write access to your documents folder?)");
		return false;
	}

	config_set_defaults();
	if (!config_open_default()) {
		if (!config_find_or_browse_install_directory()) {
			log_fatal("An RCT2 install directory must be specified!");
			return false;
		}
	}

	config_save_default();

	// TODO add configuration option to allow multiple instances
	if (!gOpenRCT2Headless && !platform_lock_single_instance()) {
		log_fatal("OpenRCT2 is already running.");
		return false;
	}

	get_system_info();
	if (!gOpenRCT2Headless) {
		audio_init();
		audio_get_devices();
		get_dsound_devices();
	}
	language_open(gConfigGeneral.language);
	http_init();

	themes_set_default();
	themes_load_presets();

	if (!rct2_init())
		return false;

	openrct2_copy_original_user_files_over();

	Mixer_Init(NULL);
	return true;
}

/**
 * Launches the game, after command line arguments have been parsed and processed.
 */
void openrct2_launch()
{
	if (openrct2_initialise()) {
		RCT2_GLOBAL(RCT2_ADDRESS_RUN_INTRO_TICK_PART, uint8) = 0;
		switch (gOpenRCT2StartupAction) {
		case STARTUP_ACTION_INTRO:
			RCT2_GLOBAL(RCT2_ADDRESS_RUN_INTRO_TICK_PART, uint8) = 8;
			break;
		case STARTUP_ACTION_TITLE:
			RCT2_GLOBAL(RCT2_ADDRESS_SCREEN_FLAGS, uint8) = SCREEN_FLAGS_TITLE_DEMO;
			break;
		case STARTUP_ACTION_OPEN:
			assert(gOpenRCT2StartupActionPath != NULL);
			rct2_open_file(gOpenRCT2StartupActionPath);

			RCT2_GLOBAL(RCT2_ADDRESS_SCREEN_FLAGS, uint8) = SCREEN_FLAGS_PLAYING;
			break;
		case STARTUP_ACTION_EDIT:
			if (strlen(gOpenRCT2StartupActionPath) == 0) {
				editor_load();
			} else {
				editor_load_landscape(gOpenRCT2StartupActionPath);
			}
			break;
		}
<<<<<<< HEAD
=======
		break;
	case STARTUP_ACTION_TEST:
		gExitCode = run_all_tests();
		openrct2_dispose();
		exit(gExitCode);
		return;
	}
>>>>>>> f05d8518
		openrct2_loop();
	}
	openrct2_dispose();

	// HACK Some threads are still running which causes the game to not terminate. Investigation required!
	exit(gExitCode);
}

void openrct2_dispose()
{
	http_dispose();
	platform_free();
}

/**
 * Run the main game loop until the finished flag is set at 40fps (25ms interval).
 */
static void openrct2_loop()
{
	uint32 currentTick, ticksElapsed, lastTick = 0;

	log_verbose("begin openrct2 loop");

	_finished = 0;
	do {
		currentTick = SDL_GetTicks();
		ticksElapsed = currentTick - lastTick;
		if (ticksElapsed < 25) {
			if (ticksElapsed < 15)
				SDL_Delay(15 - ticksElapsed);
			continue;
		}

		lastTick = currentTick;

		platform_process_messages();
		rct2_update();
		platform_draw();
	} while (!_finished);
}

/**
 * Causes the OpenRCT2 game loop to finish.
 */
void openrct2_finish()
{
	_finished = 1;
}<|MERGE_RESOLUTION|>--- conflicted
+++ resolved
@@ -186,17 +186,12 @@
 				editor_load_landscape(gOpenRCT2StartupActionPath);
 			}
 			break;
-		}
-<<<<<<< HEAD
-=======
-		break;
-	case STARTUP_ACTION_TEST:
-		gExitCode = run_all_tests();
-		openrct2_dispose();
-		exit(gExitCode);
-		return;
-	}
->>>>>>> f05d8518
+    	case STARTUP_ACTION_TEST:
+    		gExitCode = run_all_tests();
+    		openrct2_dispose();
+    		exit(gExitCode);
+    		return;
+    	}
 		openrct2_loop();
 	}
 	openrct2_dispose();
